import json
<<<<<<< HEAD
import logging
=======
import uuid
>>>>>>> 3f416ff6
from collections.abc import AsyncIterable
from copy import deepcopy
from typing import Any

from semantic_kernel.contents.chat_history import ChatHistory

from sk_agents.exceptions import AgentInvokeException, InvalidConfigException
from sk_agents.extra_data_collector import ExtraDataCollector, ExtraDataPartial
from sk_agents.ska_types import (
    BaseConfig,
    BaseHandler,
    IntermediateTaskResponse,
    InvokeResponse,
    PartialResponse,
    TokenUsage,
)
from sk_agents.skagents.kernel_builder import KernelBuilder
from sk_agents.skagents.v1.sequential.config import Config
from sk_agents.skagents.v1.sequential.output_transformer import OutputTransformer
from sk_agents.skagents.v1.sequential.task_builder import TaskBuilder
from sk_agents.skagents.v1.utils import get_token_usage_for_response, parse_chat_history
from sk_agents.type_loader import get_type_loader

logger = logging.getLogger(__name__)


class SequentialSkagents(BaseHandler):
    def __init__(
        self,
        config: BaseConfig,
        kernel_builder: KernelBuilder,
        task_builder: TaskBuilder,
    ):
        if hasattr(config, "spec"):
            self.config = Config(config=config)
        else:
            raise InvalidConfigException(
                f"Invalid config: Expected 'spec' attribute, got {config.__dict__}"
            )

        self.name = config.service_name
        self.version = config.version

        self.kernel_builder = kernel_builder

        task_configs = self.config.get_tasks()
        if not task_configs:
            raise InvalidConfigException(
                f"Invalid agent configuration: Expected 'spec.tasks', got {config.spec.tasks}"
            )
        sorted_configs = sorted(task_configs, key=lambda x: x.task_no)
        self.tasks = []
        for i in range(len(sorted_configs) - 1):
            task_config = sorted_configs[i]
            self.tasks.append(task_builder.build_task(task_config, self.config.get_agents()))
        self.tasks.append(
            task_builder.build_task(
                sorted_configs[-1],
                self.config.get_agents(),
                self.config.config.output_type,
            )
        )

    async def _transform_output_if_required(self, response: InvokeResponse) -> InvokeResponse:
        if self.tasks[-1].agent.so_supported():
            type_loader = get_type_loader()
            output_type = type_loader.get_type(self.config.config.output_type)
            response.output_pydantic = output_type(**json.loads(response.output_raw))
            return response
        else:
            return await self._transform_output(response, self.config.config.output_type)

    async def _transform_output(
        self, current_response: InvokeResponse, output_type_str: str
    ) -> InvokeResponse:
        output_transformer = OutputTransformer(self.kernel_builder)

        transformed_response = await output_transformer.transform_output(
            current_response.output_raw, output_type_str
        )

        type_loader = get_type_loader()
        output_type = type_loader.get_type(output_type_str)
        response = InvokeResponse[output_type](
            token_usage=TokenUsage(
                completion_tokens=current_response.token_usage.completion_tokens
                + transformed_response.token_usage.completion_tokens,
                prompt_tokens=current_response.token_usage.prompt_tokens
                + transformed_response.token_usage.prompt_tokens,
                total_tokens=current_response.token_usage.total_tokens
                + transformed_response.token_usage.total_tokens,
            ),
            extra_data=current_response.extra_data,
            output_raw=current_response.output_raw,
            output_pydantic=transformed_response.output_pydantic,
        )
        return response

    @staticmethod
    def _parse_task_inputs(
        inputs: dict[str, Any] | None = None,
    ) -> dict[str, Any] | None:
        if inputs is not None:
            task_inputs = deepcopy(inputs)
            if "chat_history" in task_inputs:
                del task_inputs["chat_history"]
        else:
            task_inputs = None
        return task_inputs

    async def invoke_stream(
        self, inputs: dict[str, Any] | None = None
    ) -> AsyncIterable[PartialResponse | IntermediateTaskResponse | InvokeResponse]:
        collector = ExtraDataCollector()
        # Initialize tasks count and token metrics
        task_no = 0
        completion_tokens: int = 0
        prompt_tokens: int = 0
        total_tokens: int = 0
        final_response = []
        # Initialize and parse the chat history and task inputs from the provided inputs
        chat_history = ChatHistory()
        parse_chat_history(chat_history, inputs)
        task_inputs = SequentialSkagents._parse_task_inputs(inputs)

        session_id: str
        if "session_id" in inputs and inputs["session_id"]:
            session_id = inputs["session_id"]
        else:
            session_id = str(uuid.uuid4().hex)
        request_id = str(uuid.uuid4().hex)

        # Process and stream back intermediate tasks results
        for task in self.tasks[:-1]:
<<<<<<< HEAD
            try:
                i_response = await task.invoke(history=chat_history, inputs=task_inputs)
                task_inputs[f"_{task.name}"] = i_response.output_raw
                completion_tokens += i_response.token_usage.completion_tokens
                prompt_tokens += i_response.token_usage.prompt_tokens
                total_tokens += i_response.token_usage.total_tokens
                collector.add_extra_data_items(i_response.extra_data)
                task_no += 1
                yield IntermediateTaskResponse(
                    task_no=task_no,
                    task_name=task.name,
                    response=i_response,
                )
            except Exception as e:
                raise AgentInvokeException(
                    f"Error while invoking task {task.name}: {str(e)}"
                ) from e
=======
            i_response: InvokeResponse = await task.invoke(history=chat_history, inputs=task_inputs)
            i_response.session_id = session_id
            i_response.source = f"{self.name}:{self.version}"
            i_response.request_id = request_id

            task_inputs[f"_{task.name}"] = i_response.output_raw
            completion_tokens += i_response.token_usage.completion_tokens
            prompt_tokens += i_response.token_usage.prompt_tokens
            total_tokens += i_response.token_usage.total_tokens
            collector.add_extra_data_items(i_response.extra_data)
            task_no += 1
            yield IntermediateTaskResponse(
                task_no=task_no,
                task_name=task.name,
                response=i_response,
            )

>>>>>>> 3f416ff6
        # Process and stream back final task results
        async for chunk in self.tasks[-1].invoke_stream(history=chat_history, inputs=task_inputs):
            # Initialize content as the partial message in chunk
            content = chunk.content
            # Calculate usage metrics if chunk contains usage metadata
            call_usage = get_token_usage_for_response(self.tasks[-1].agent.get_model_type(), chunk)
            completion_tokens += call_usage.completion_tokens
            prompt_tokens += call_usage.prompt_tokens
            total_tokens += call_usage.total_tokens
            try:
                # Attempt to parse as ExtraDataPartial
                extra_data_partial: ExtraDataPartial = ExtraDataPartial.new_from_json(content)
                collector.add_extra_data_items(extra_data_partial.extra_data)
            except Exception:
                # Handle and return partial response
                final_response.append(content)
<<<<<<< HEAD
                yield PartialResponse(output_partial=content)
        logger.info(f"Token count after invoking Agent: {total_tokens}")
=======
                yield PartialResponse(
                    session_id=session_id,
                    source=f"{self.name}:{self.version}",
                    request_id=request_id,
                    output_partial=content,
                )
>>>>>>> 3f416ff6
        # Build the final response with InvokeResponse
        final_response = "".join(final_response)
        response = InvokeResponse(
            session_id=session_id,
            source=f"{self.name}:{self.version}",
            request_id=request_id,
            token_usage=TokenUsage(
                completion_tokens=completion_tokens,
                prompt_tokens=prompt_tokens,
                total_tokens=total_tokens,
            ),
            extra_data=collector.get_extra_data(),
            output_raw=final_response,
        )
        # Format and transform for pydantic output
        if self.config.config.output_type is None:
            yield response
        else:
            yield await self._transform_output_if_required(response)

    async def invoke(self, inputs: dict[str, Any] | None = None) -> InvokeResponse:
        task_no = 0

        completion_tokens: int = 0
        prompt_tokens: int = 0
        total_tokens: int = 0

        collector = ExtraDataCollector()

        chat_history = ChatHistory()
        parse_chat_history(chat_history, inputs)
        task_inputs = SequentialSkagents._parse_task_inputs(inputs)

        session_id: str
        if "session_id" in inputs and inputs["session_id"]:
            session_id = inputs["session_id"]
        else:
            session_id = str(uuid.uuid4().hex)
        request_id = str(uuid.uuid4().hex)

        for task in self.tasks:
            try:
                i_response = await task.invoke(history=chat_history, inputs=task_inputs)
                task_inputs[f"_{task.name}"] = i_response.output_raw
                completion_tokens += i_response.token_usage.completion_tokens
                prompt_tokens += i_response.token_usage.prompt_tokens
                total_tokens += i_response.token_usage.total_tokens
                collector.add_extra_data_items(i_response.extra_data)
                task_no += 1
            except Exception as e:
                raise AgentInvokeException(
                    f"Error while invoking task {task.name}: {str(e)}"
                ) from e
        logger.info(f"Token count after invoking Agent: {total_tokens}")
        last_message = chat_history.messages[-1].content
        response = InvokeResponse(
            session_id=session_id,
            source=f"{self.name}:{self.version}",
            request_id=request_id,
            token_usage=TokenUsage(
                completion_tokens=completion_tokens,
                prompt_tokens=prompt_tokens,
                total_tokens=total_tokens,
            ),
            extra_data=collector.get_extra_data(),
            output_raw=last_message,
        )
        if self.config.config.output_type is None:
            return response
        else:
            return await self._transform_output_if_required(response)<|MERGE_RESOLUTION|>--- conflicted
+++ resolved
@@ -1,9 +1,6 @@
 import json
-<<<<<<< HEAD
 import logging
-=======
 import uuid
->>>>>>> 3f416ff6
 from collections.abc import AsyncIterable
 from copy import deepcopy
 from typing import Any
@@ -137,10 +134,13 @@
         request_id = str(uuid.uuid4().hex)
 
         # Process and stream back intermediate tasks results
-        for task in self.tasks[:-1]:
-<<<<<<< HEAD
+        for task in self.tasks[:-1]:  
             try:
-                i_response = await task.invoke(history=chat_history, inputs=task_inputs)
+                i_response: InvokeResponse = await task.invoke(history=chat_history, inputs=task_inputs)
+                i_response.session_id = session_id
+                i_response.source = f"{self.name}:{self.version}"
+                i_response.request_id = request_id
+
                 task_inputs[f"_{task.name}"] = i_response.output_raw
                 completion_tokens += i_response.token_usage.completion_tokens
                 prompt_tokens += i_response.token_usage.prompt_tokens
@@ -156,25 +156,7 @@
                 raise AgentInvokeException(
                     f"Error while invoking task {task.name}: {str(e)}"
                 ) from e
-=======
-            i_response: InvokeResponse = await task.invoke(history=chat_history, inputs=task_inputs)
-            i_response.session_id = session_id
-            i_response.source = f"{self.name}:{self.version}"
-            i_response.request_id = request_id
-
-            task_inputs[f"_{task.name}"] = i_response.output_raw
-            completion_tokens += i_response.token_usage.completion_tokens
-            prompt_tokens += i_response.token_usage.prompt_tokens
-            total_tokens += i_response.token_usage.total_tokens
-            collector.add_extra_data_items(i_response.extra_data)
-            task_no += 1
-            yield IntermediateTaskResponse(
-                task_no=task_no,
-                task_name=task.name,
-                response=i_response,
-            )
-
->>>>>>> 3f416ff6
+
         # Process and stream back final task results
         async for chunk in self.tasks[-1].invoke_stream(history=chat_history, inputs=task_inputs):
             # Initialize content as the partial message in chunk
@@ -191,17 +173,13 @@
             except Exception:
                 # Handle and return partial response
                 final_response.append(content)
-<<<<<<< HEAD
-                yield PartialResponse(output_partial=content)
-        logger.info(f"Token count after invoking Agent: {total_tokens}")
-=======
                 yield PartialResponse(
                     session_id=session_id,
                     source=f"{self.name}:{self.version}",
                     request_id=request_id,
                     output_partial=content,
                 )
->>>>>>> 3f416ff6
+        logger.info(f"Token count after invoking Agent: {total_tokens}")
         # Build the final response with InvokeResponse
         final_response = "".join(final_response)
         response = InvokeResponse(
